﻿
/**
 * This file is part of CamusDB
 *
 * For the full copyright and license information, please view the LICENSE.txt
 * file that was distributed with this source code.
 */

using NUnit.Framework;
using CamusDB.Core.SQLParser;
using Microsoft.VisualStudio.TestPlatform.CommunicationUtilities;
using NUnit.Framework.Internal;
using System.Collections.Generic;
using System.Net.NetworkInformation;

namespace CamusDB.Tests.SQLParser;

public class TestSQLParser
{
    [Test]
    public void TestParseSimpleSelect()
    {
        NodeAst ast = SQLParserProcessor.Parse("SELECT some_field FROM some_table");

        Assert.AreEqual(NodeType.Select, ast.nodeType);

        Assert.AreEqual(NodeType.Identifier, ast.leftAst!.nodeType);
        Assert.AreEqual(NodeType.Identifier, ast.rightAst!.nodeType);

        Assert.AreEqual("some_field", ast.leftAst!.yytext);
        Assert.AreEqual("some_table", ast.rightAst!.yytext);
    }

    [Test]
    public void TestParseSimpleSelect2()
    {
        NodeAst ast = SQLParserProcessor.Parse("SELECT some_field, another_field FROM some_table");

        Assert.AreEqual(NodeType.Select, ast.nodeType);
        Assert.AreEqual(NodeType.IdentifierList, ast.leftAst!.nodeType);
        Assert.AreEqual(NodeType.Identifier, ast.rightAst!.nodeType);
    }

    [Test]
    public void TestParseSimpleSelect3()
    {
        NodeAst ast = SQLParserProcessor.Parse("select some_field, another_field FROM some_table");

        Assert.AreEqual(NodeType.Select, ast.nodeType);
        Assert.AreEqual(NodeType.IdentifierList, ast.leftAst!.nodeType);
        Assert.AreEqual(NodeType.Identifier, ast.rightAst!.nodeType);
    }

    [Test]
    public void TestParseSimpleSelect4()
    {
        NodeAst ast = SQLParserProcessor.Parse("select some_field, another_field from some_table");

        Assert.AreEqual(NodeType.Select, ast.nodeType);
        Assert.AreEqual(NodeType.IdentifierList, ast.leftAst!.nodeType);
        Assert.AreEqual(NodeType.Identifier, ast.rightAst!.nodeType);
    }

    [Test]
    public void TestParseSimpleSelect5()
    {
        NodeAst ast = SQLParserProcessor.Parse("Select some_field, another_field From some_table");

        Assert.AreEqual(NodeType.Select, ast.nodeType);
        Assert.AreEqual(NodeType.IdentifierList, ast.leftAst!.nodeType);
        Assert.AreEqual(NodeType.Identifier, ast.rightAst!.nodeType);
    }

    [Test]
    public void TestParseSimpleSelectWhere()
    {
        NodeAst ast = SQLParserProcessor.Parse("SELECT some_field, another_field FROM some_table WHERE xx");

        Assert.AreEqual(NodeType.Select, ast.nodeType);
        Assert.AreEqual(NodeType.IdentifierList, ast.leftAst!.nodeType);
        Assert.AreEqual(NodeType.Identifier, ast.rightAst!.nodeType);
    }

    [Test]
    public void TestParseSimpleSelectWhere2()
    {
        NodeAst ast = SQLParserProcessor.Parse("SELECT some_field, another_field FROM some_table WHERE xx = 100");

        Assert.AreEqual(NodeType.Select, ast.nodeType);
        Assert.AreEqual(NodeType.IdentifierList, ast.leftAst!.nodeType);
        Assert.AreEqual(NodeType.Identifier, ast.rightAst!.nodeType);
    }

    [Test]
    public void TestParseSimpleSelectWhere3()
    {
        NodeAst ast = SQLParserProcessor.Parse("SELECT some_field, another_field FROM some_table WHERE xx = \"100\"");

        Assert.AreEqual(NodeType.Select, ast.nodeType);
        Assert.AreEqual(NodeType.IdentifierList, ast.leftAst!.nodeType);
        Assert.AreEqual(NodeType.Identifier, ast.rightAst!.nodeType);
    }

    [Test]
    public void TestParseSimpleSelectWhere4()
    {
        NodeAst ast = SQLParserProcessor.Parse("SELECT some_field, another_field FROM some_table WHERE xx = \"100\" AND yy = 10");

        Assert.AreEqual(NodeType.Select, ast.nodeType);
        Assert.AreEqual(NodeType.IdentifierList, ast.leftAst!.nodeType);
        Assert.AreEqual(NodeType.Identifier, ast.rightAst!.nodeType);
    }

    [Test]
    public void TestParseSimpleSelectWhere5()
    {
        NodeAst ast = SQLParserProcessor.Parse("SELECT some_field, another_field FROM some_table WHERE (xx = 100)");

        Assert.AreEqual(NodeType.Select, ast.nodeType);
        Assert.AreEqual(NodeType.IdentifierList, ast.leftAst!.nodeType);
        Assert.AreEqual(NodeType.Identifier, ast.rightAst!.nodeType);
    }

    [Test]
    public void TestParseSimpleSelectWhere6()
    {
        NodeAst ast = SQLParserProcessor.Parse("SELECT some_field, another_field FROM some_table WHERE xx = 100 OR x != 100");

        Assert.AreEqual(NodeType.Select, ast.nodeType);
        Assert.AreEqual(NodeType.IdentifierList, ast.leftAst!.nodeType);
        Assert.AreEqual(NodeType.Identifier, ast.rightAst!.nodeType);
    }

    [Test]
    public void TestParseSimpleSelectWhere7()
    {
        NodeAst ast = SQLParserProcessor.Parse("SELECT some_field, another_field FROM some_table WHERE xx > 100 AND x < 200");

        Assert.AreEqual(NodeType.Select, ast.nodeType);
        Assert.AreEqual(NodeType.IdentifierList, ast.leftAst!.nodeType);
        Assert.AreEqual(NodeType.Identifier, ast.rightAst!.nodeType);
    }

    [Test]
    public void TestParseSimpleSelectWhere8()
    {
        NodeAst ast = SQLParserProcessor.Parse("SELECT some_field, another_field FROM some_table WHERE xx >= 100 AND x <= 200");

        Assert.AreEqual(NodeType.Select, ast.nodeType);
        Assert.AreEqual(NodeType.IdentifierList, ast.leftAst!.nodeType);
        Assert.AreEqual(NodeType.Identifier, ast.rightAst!.nodeType);
    }

    [Test]
    public void TestParseSimpleSelectWhere9()
    {
        NodeAst ast = SQLParserProcessor.Parse("SELECT some_field, another_field FROM some_table WHERE (xx >= 100) AND (x <= 200)");

        Assert.AreEqual(NodeType.Select, ast.nodeType);
        Assert.AreEqual(NodeType.IdentifierList, ast.leftAst!.nodeType);
        Assert.AreEqual(NodeType.Identifier, ast.rightAst!.nodeType);
    }

    [Test]
    public void TestParseSimpleSelectWhere10()
    {
        NodeAst ast = SQLParserProcessor.Parse("SELECT some_field, another_field FROM some_table WHERE ((xx >= 100) AND (x <= 200)) OR x = 100");

        Assert.AreEqual(NodeType.Select, ast.nodeType);
        Assert.AreEqual(NodeType.IdentifierList, ast.leftAst!.nodeType);
        Assert.AreEqual(NodeType.Identifier, ast.rightAst!.nodeType);
    }

    [Test]
    public void TestParseSimpleSelectWhere11()
    {
        NodeAst ast = SQLParserProcessor.Parse("SELECT some_field, another_field FROM some_table WHERE enabled OR enabled");

        Assert.AreEqual(NodeType.Select, ast.nodeType);
        Assert.AreEqual(NodeType.IdentifierList, ast.leftAst!.nodeType);
        Assert.AreEqual(NodeType.Identifier, ast.rightAst!.nodeType);
    }

    [Test]
    public void TestParseSimpleSelectWhere12()
    {
        NodeAst ast = SQLParserProcessor.Parse("SELECT some_field, another_field FROM some_table WHERE enabled=true OR enabled=true");

        Assert.AreEqual(NodeType.Select, ast.nodeType);
        Assert.AreEqual(NodeType.IdentifierList, ast.leftAst!.nodeType);
        Assert.AreEqual(NodeType.Identifier, ast.rightAst!.nodeType);
    }

    [Test]
    public void TestParseSimpleSelectWhere13()
    {
        NodeAst ast = SQLParserProcessor.Parse("SELECT some_field, another_field FROM some_table WHERE ((xx >= @xx) AND (x <= @x)) OR x = @x");

        Assert.AreEqual(NodeType.Select, ast.nodeType);
        Assert.AreEqual(NodeType.IdentifierList, ast.leftAst!.nodeType);
        Assert.AreEqual(NodeType.Identifier, ast.rightAst!.nodeType);
    }

    [Test]
    public void TestParseSimpleSelectOrderBy()
    {
        NodeAst ast = SQLParserProcessor.Parse("SELECT some_field, another_field FROM some_table ORDER BY xx");

        Assert.AreEqual(NodeType.Select, ast.nodeType);
        Assert.AreEqual(NodeType.IdentifierList, ast.leftAst!.nodeType);
        Assert.AreEqual(NodeType.Identifier, ast.rightAst!.nodeType);
        Assert.AreEqual(NodeType.Identifier, ast.extendedTwo!.nodeType);
    }

    [Test]
    public void TestParseSimpleSelectOrderBy2()
    {
        NodeAst ast = SQLParserProcessor.Parse("SELECT some_field, another_field FROM some_table ORDER BY xx, yy");

        Assert.AreEqual(NodeType.Select, ast.nodeType);
        Assert.AreEqual(NodeType.IdentifierList, ast.leftAst!.nodeType);
        Assert.AreEqual(NodeType.Identifier, ast.rightAst!.nodeType);
        Assert.AreEqual(NodeType.IdentifierList, ast.extendedTwo!.nodeType);
    }

    [Test]
    public void TestParseSimpleSelectOrderBy3()
    {
        NodeAst ast = SQLParserProcessor.Parse("SELECT some_field, another_field FROM some_table WHERE xx = \"100\" ORDER BY xx, yy");

        Assert.AreEqual(NodeType.Select, ast.nodeType);
        Assert.AreEqual(NodeType.IdentifierList, ast.leftAst!.nodeType);
        Assert.AreEqual(NodeType.Identifier, ast.rightAst!.nodeType);
        Assert.AreEqual(NodeType.IdentifierList, ast.extendedTwo!.nodeType);
    }

    [Test]
    public void TestParseSimpleSelectOrderBy4()
    {
        NodeAst ast = SQLParserProcessor.Parse("SELECT some_field, another_field FROM some_table WHERE xx = \"100\" ORDER BY xx ASC, yy");

        Assert.AreEqual(NodeType.Select, ast.nodeType);
        Assert.AreEqual(NodeType.IdentifierList, ast.leftAst!.nodeType);
        Assert.AreEqual(NodeType.Identifier, ast.rightAst!.nodeType);
        Assert.AreEqual(NodeType.IdentifierList, ast.extendedTwo!.nodeType);
    }

    [Test]
    public void TestParseSimpleSelectOrderBy5()
    {
        NodeAst ast = SQLParserProcessor.Parse("SELECT some_field, another_field FROM some_table WHERE xx = \"100\" ORDER BY xx ASC, yy DESC");

        Assert.AreEqual(NodeType.Select, ast.nodeType);
        Assert.AreEqual(NodeType.IdentifierList, ast.leftAst!.nodeType);
        Assert.AreEqual(NodeType.Identifier, ast.rightAst!.nodeType);
<<<<<<< HEAD
        Assert.AreEqual(NodeType.IdentifierList, ast.extendedTwo!.nodeType);
    }

    [Test]
    public void TestParseSimpleSelectOrderBy6()
    {
        NodeAst ast = SQLParserProcessor.Parse("SELECT some_field, another_field FROM some_table WHERE xx = \"100\" ORDER BY xx ASC");

        Assert.AreEqual(NodeType.Select, ast.nodeType);
        Assert.AreEqual(NodeType.IdentifierList, ast.leftAst!.nodeType);
        Assert.AreEqual(NodeType.Identifier, ast.rightAst!.nodeType);
        Assert.AreEqual(NodeType.SortAsc, ast.extendedTwo!.nodeType);
    }

    [Test]
    public void TestParseSimpleSelectOrderBy7()
    {
        NodeAst ast = SQLParserProcessor.Parse("SELECT some_field, another_field FROM some_table WHERE xx = \"100\" ORDER BY xx DESC");

        Assert.AreEqual(NodeType.Select, ast.nodeType);
        Assert.AreEqual(NodeType.IdentifierList, ast.leftAst!.nodeType);
        Assert.AreEqual(NodeType.Identifier, ast.rightAst!.nodeType);
        Assert.AreEqual(NodeType.SortDesc, ast.extendedTwo!.nodeType);
=======
>>>>>>> 3d2735f4
    }

    [Test]
    public void TestParseSimpleSelectAll()
    {
        NodeAst ast = SQLParserProcessor.Parse("SELECT * FROM some_table");

        Assert.AreEqual(NodeType.Select, ast.nodeType);

        Assert.AreEqual(NodeType.ExprAllFields, ast.leftAst!.nodeType);
        Assert.AreEqual(NodeType.Identifier, ast.rightAst!.nodeType);

        Assert.AreEqual("some_table", ast.rightAst!.yytext);
    }

    [Test]
    public void TestParseSimpleSelectAll2()
    {
        NodeAst ast = SQLParserProcessor.Parse("SELECT *, * FROM some_table");

        Assert.AreEqual(NodeType.Select, ast.nodeType);

        Assert.AreEqual(NodeType.IdentifierList, ast.leftAst!.nodeType);
        Assert.AreEqual(NodeType.Identifier, ast.rightAst!.nodeType);

        Assert.AreEqual("some_table", ast.rightAst!.yytext);
    }

    [Test]
    public void TestParseSimpleEscapedIdentifiers()
    {
        NodeAst ast = SQLParserProcessor.Parse("SELECT `someField`, `someData`, `someOtherField` FROM `some_table`");

        Assert.AreEqual(NodeType.Select, ast.nodeType);

        Assert.AreEqual(NodeType.IdentifierList, ast.leftAst!.nodeType);
        Assert.AreEqual(NodeType.Identifier, ast.rightAst!.nodeType);

        Assert.AreEqual("some_table", ast.rightAst!.yytext);
    }

    [Test]
    public void TestParseSimpleAggregate()
    {
        NodeAst ast = SQLParserProcessor.Parse("SELECT COUNT(*) FROM some_table");

        Assert.AreEqual(NodeType.Select, ast.nodeType);

        Assert.AreEqual(NodeType.ExprFuncCall, ast.leftAst!.nodeType);
        Assert.AreEqual(NodeType.Identifier, ast.rightAst!.nodeType);
        Assert.AreEqual("some_table", ast.rightAst!.yytext);
    }

    [Test]
    public void TestParseSimpleSelectProjectionLimit()
    {
        NodeAst ast = SQLParserProcessor.Parse("SELECT `id`,`branch`,`jobType`,`author` FROM `some_table` WHERE `status`= @status_0 LIMIT 1000");

        Assert.AreEqual(NodeType.Select, ast.nodeType);

        Assert.AreEqual(NodeType.IdentifierList, ast.leftAst!.nodeType);
        Assert.AreEqual(NodeType.Identifier, ast.rightAst!.nodeType);
        Assert.AreEqual("some_table", ast.rightAst!.yytext);
        Assert.AreEqual(NodeType.Number, ast.extendedThree!.nodeType);
    }

    [Test]
    public void TestParseSimpleSelectProjectionLimit2()
    {
        NodeAst ast = SQLParserProcessor.Parse("SELECT `id`,`branch`,`jobType`,`author` FROM `some_table` LIMIT 1000");

        Assert.AreEqual(NodeType.Select, ast.nodeType);

        Assert.AreEqual(NodeType.IdentifierList, ast.leftAst!.nodeType);
        Assert.AreEqual(NodeType.Identifier, ast.rightAst!.nodeType);
        Assert.AreEqual("some_table", ast.rightAst!.yytext);
        Assert.AreEqual(NodeType.Number, ast.extendedThree!.nodeType);        
    }

    [Test]
    public void TestParseSimpleSelectProjectionLimit3()
    {
        NodeAst ast = SQLParserProcessor.Parse("SELECT `id`,`branch`,`jobType`,`author` FROM `some_table` LIMIT @limit");

        Assert.AreEqual(NodeType.Select, ast.nodeType);

        Assert.AreEqual(NodeType.IdentifierList, ast.leftAst!.nodeType);
        Assert.AreEqual(NodeType.Identifier, ast.rightAst!.nodeType);
        Assert.AreEqual("some_table", ast.rightAst!.yytext);
        Assert.AreEqual(NodeType.Placeholder, ast.extendedThree!.nodeType);
    }

    [Test]
    public void TestParseSimpleSelectProjectionLimit4()
    {
        NodeAst ast = SQLParserProcessor.Parse("SELECT `id`,`branch`,`jobType`,`author` FROM `some_table` ORDER BY `id` LIMIT @limit");

        Assert.AreEqual(NodeType.Select, ast.nodeType);

        Assert.AreEqual(NodeType.IdentifierList, ast.leftAst!.nodeType);
        Assert.AreEqual(NodeType.Identifier, ast.rightAst!.nodeType);
        Assert.AreEqual("some_table", ast.rightAst!.yytext);
        Assert.AreEqual(NodeType.Placeholder, ast.extendedThree!.nodeType);
    }

    [Test]
    public void TestParseSimpleSelectProjectionLimit5()
    {
        NodeAst ast = SQLParserProcessor.Parse("SELECT `id`,`branch`,`jobType`,`author` FROM `some_table` WHERE `status`= @status_0 ORDER BY `id` LIMIT 1000");

        Assert.AreEqual(NodeType.Select, ast.nodeType);

        Assert.AreEqual(NodeType.IdentifierList, ast.leftAst!.nodeType);
        Assert.AreEqual(NodeType.Identifier, ast.rightAst!.nodeType);
        Assert.AreEqual("some_table", ast.rightAst!.yytext);
        Assert.AreEqual(NodeType.Number, ast.extendedThree!.nodeType);
    }

    [Test]
    public void TestParseSimpleSelectProjectionLimitOffset()
    {
        NodeAst ast = SQLParserProcessor.Parse("SELECT `id`,`branch`,`jobType` FROM some_table WHERE `status`= @status_0 LIMIT 20 OFFSET 10");

        Assert.AreEqual(NodeType.Select, ast.nodeType);

        Assert.AreEqual(NodeType.IdentifierList, ast.leftAst!.nodeType);
        Assert.AreEqual(NodeType.Identifier, ast.rightAst!.nodeType);
        Assert.AreEqual("some_table", ast.rightAst!.yytext);
        Assert.AreEqual(NodeType.Number, ast.extendedThree!.nodeType);
        Assert.AreEqual(NodeType.Number, ast.extendedFour!.nodeType);
    }

    [Test]
    public void TestParseSimpleSelectProjectionLimitOffset2()
    {
        NodeAst ast = SQLParserProcessor.Parse("SELECT `id`,`branch`,`jobType` FROM some_table LIMIT 20 OFFSET 10");

        Assert.AreEqual(NodeType.Select, ast.nodeType);

        Assert.AreEqual(NodeType.IdentifierList, ast.leftAst!.nodeType);
        Assert.AreEqual(NodeType.Identifier, ast.rightAst!.nodeType);
        Assert.AreEqual("some_table", ast.rightAst!.yytext);
        Assert.AreEqual(NodeType.Number, ast.extendedThree!.nodeType);
        Assert.AreEqual(NodeType.Number, ast.extendedFour!.nodeType);
    }

    [Test]
    public void TestParseSimpleSelectProjectionLimitOffset3()
    {
        NodeAst ast = SQLParserProcessor.Parse("SELECT `id`,`branch`,`jobType` FROM some_table LIMIT @limit OFFSET @offset");

        Assert.AreEqual(NodeType.Select, ast.nodeType);

        Assert.AreEqual(NodeType.IdentifierList, ast.leftAst!.nodeType);
        Assert.AreEqual(NodeType.Identifier, ast.rightAst!.nodeType);
        Assert.AreEqual("some_table", ast.rightAst!.yytext);
        Assert.AreEqual(NodeType.Placeholder, ast.extendedThree!.nodeType);
        Assert.AreEqual(NodeType.Placeholder, ast.extendedFour!.nodeType);
    }

    [Test]
    public void TestParseSimpleSelectProjectionLimitOffset4()
    {
        NodeAst ast = SQLParserProcessor.Parse("SELECT `id`,`branch`,`jobType` FROM some_table ORDER by `id` LIMIT 20 OFFSET 10");

        Assert.AreEqual(NodeType.Select, ast.nodeType);

        Assert.AreEqual(NodeType.IdentifierList, ast.leftAst!.nodeType);
        Assert.AreEqual(NodeType.Identifier, ast.rightAst!.nodeType);
        Assert.AreEqual("some_table", ast.rightAst!.yytext);
        Assert.AreEqual(NodeType.Number, ast.extendedThree!.nodeType);
        Assert.AreEqual(NodeType.Number, ast.extendedFour!.nodeType);
    }

    [Test]
    public void TestParseSimpleSelectProjectionLimitOffset5()
    {
        NodeAst ast = SQLParserProcessor.Parse("SELECT `id`,`branch`,`jobType` FROM some_table WHERE `status`= @status_0 ORDER by `id` LIMIT 20 OFFSET 10");

        Assert.AreEqual(NodeType.Select, ast.nodeType);

        Assert.AreEqual(NodeType.IdentifierList, ast.leftAst!.nodeType);
        Assert.AreEqual(NodeType.Identifier, ast.rightAst!.nodeType);
        Assert.AreEqual("some_table", ast.rightAst!.yytext);
        Assert.AreEqual(NodeType.Number, ast.extendedThree!.nodeType);
        Assert.AreEqual(NodeType.Number, ast.extendedFour!.nodeType);
    }

    [Test]
    public void TestParseSimpleSelectProjectionAliases()
    {
        NodeAst ast = SQLParserProcessor.Parse("SELECT year + 100 AS y FROM some_table");

        Assert.AreEqual(NodeType.Select, ast.nodeType);

        Assert.AreEqual(NodeType.ExprAlias, ast.leftAst!.nodeType);
        Assert.AreEqual(NodeType.Identifier, ast.rightAst!.nodeType);
        Assert.AreEqual("some_table", ast.rightAst!.yytext);        
    }

    [Test]
    public void TestParseSimpleSelectProjectionAliases2()
    {
        NodeAst ast = SQLParserProcessor.Parse("SELECT `year` + 100 AS `y` FROM some_table");

        Assert.AreEqual(NodeType.Select, ast.nodeType);

        Assert.AreEqual(NodeType.ExprAlias, ast.leftAst!.nodeType);
        Assert.AreEqual(NodeType.Identifier, ast.rightAst!.nodeType);
        Assert.AreEqual("some_table", ast.rightAst!.yytext);        
    }

    [Test]
    public void TestParseSimpleUpdate()
    {
        NodeAst ast = SQLParserProcessor.Parse("UPDATE some_table SET some_field = some_value WHERE TRUE");
        Assert.AreEqual(NodeType.Update, ast.nodeType);
        Assert.AreEqual(NodeType.Identifier, ast.leftAst!.nodeType);
        Assert.AreEqual(NodeType.UpdateItem, ast.rightAst!.nodeType);
<<<<<<< HEAD

=======
>>>>>>> 3d2735f4
        Assert.AreEqual("some_table", ast.leftAst!.yytext);
    }
    [Test]
    public void TestParseUpdateMultiSet()
    {
        NodeAst ast = SQLParserProcessor.Parse("UPDATE some_table SET some_field = some_value, some_other_field = 100 WHERE TRUE");
        Assert.AreEqual(NodeType.Update, ast.nodeType);

        Assert.AreEqual(NodeType.Identifier, ast.leftAst!.nodeType);
        Assert.AreEqual(NodeType.UpdateList, ast.rightAst!.nodeType);

        Assert.AreEqual("some_table", ast.leftAst!.yytext);
    }

    [Test]
    public void TestParseUpdateMultiSet2()
    {
        NodeAst ast = SQLParserProcessor.Parse("UPDATE some_table SET some_field = some_value, some_other_field = 100, bool_field = false WHERE TRUE");

        Assert.AreEqual(NodeType.Update, ast.nodeType);

        Assert.AreEqual(NodeType.Identifier, ast.leftAst!.nodeType);
        Assert.AreEqual(NodeType.UpdateList, ast.rightAst!.nodeType);

        Assert.AreEqual("some_table", ast.leftAst!.yytext);
    }

    [Test]
    public void TestParseUpdateMultiSet3()
    {
        NodeAst ast = SQLParserProcessor.Parse("UPDATE `some_table` SET `some_field` = `some_value`, `some_other_field` = 100, `bool_field` = false, str_field = null WHERE TRUE");

        Assert.AreEqual(NodeType.Update, ast.nodeType);

        Assert.AreEqual(NodeType.Identifier, ast.leftAst!.nodeType);
        Assert.AreEqual(NodeType.UpdateList, ast.rightAst!.nodeType);

        Assert.AreEqual("some_table", ast.leftAst!.yytext);
    }

    [Test]
    public void TestParseSimpleDelete()
    {
        NodeAst ast = SQLParserProcessor.Parse("DELETE FROM some_table WHERE 1=1");

        Assert.AreEqual(NodeType.Delete, ast.nodeType);

        Assert.AreEqual(NodeType.Identifier, ast.leftAst!.nodeType);
        Assert.AreEqual(NodeType.ExprEquals, ast.rightAst!.nodeType);

        Assert.AreEqual("some_table", ast.leftAst!.yytext);
    }

    [Test]
    public void TestParseSimpleDelete1()
    {
        NodeAst ast = SQLParserProcessor.Parse("DELETE FROM `some_table` WHERE `name` = `other_field`");

        Assert.AreEqual(NodeType.Delete, ast.nodeType);

        Assert.AreEqual(NodeType.Identifier, ast.leftAst!.nodeType);
        Assert.AreEqual(NodeType.ExprEquals, ast.rightAst!.nodeType);

        Assert.AreEqual("some_table", ast.leftAst!.yytext);
    }

    [Test]
    public void TestParseSimpleInsert()
    {
        NodeAst ast = SQLParserProcessor.Parse("INSERT INTO some_table (y) VALUES (x)");

        Assert.AreEqual(NodeType.Insert, ast.nodeType);

        Assert.AreEqual(NodeType.Identifier, ast.leftAst!.nodeType);
        Assert.AreEqual(NodeType.Identifier, ast.rightAst!.nodeType);
        Assert.AreEqual(NodeType.Identifier, ast.extendedOne!.nodeType);

        Assert.AreEqual("some_table", ast.leftAst!.yytext);
    }

    [Test]
    public void TestParseSimpleInsert2()
    {
        NodeAst ast = SQLParserProcessor.Parse("INSERT INTO some_table (y, z) VALUES (x, p)");

        Assert.AreEqual(NodeType.Insert, ast.nodeType);

        Assert.AreEqual(NodeType.Identifier, ast.leftAst!.nodeType);
        Assert.AreEqual(NodeType.IdentifierList, ast.rightAst!.nodeType);
        Assert.AreEqual(NodeType.ExprList, ast.extendedOne!.nodeType);

        Assert.AreEqual("some_table", ast.leftAst!.yytext);
    }

    [Test]
    public void TestParseSimpleInsert3()
    {
        NodeAst ast = SQLParserProcessor.Parse("INSERT INTO some_table (id, z) VALUES (GEN_ID(), \"aaaa\")");

        Assert.AreEqual(NodeType.Insert, ast.nodeType);

        Assert.AreEqual(NodeType.Identifier, ast.leftAst!.nodeType);
        Assert.AreEqual(NodeType.IdentifierList, ast.rightAst!.nodeType);
        Assert.AreEqual(NodeType.ExprList, ast.extendedOne!.nodeType);

        Assert.AreEqual("some_table", ast.leftAst!.yytext);
    }

    [Test]
    public void TestParseSimpleInsert4()
    {
        NodeAst ast = SQLParserProcessor.Parse("INSERT INTO some_table (id, z) VALUES (STR_ID(\"507f1f77bcf86cd799439011\"), \"aaaa\")");

        Assert.AreEqual(NodeType.Insert, ast.nodeType);

        Assert.AreEqual(NodeType.Identifier, ast.leftAst!.nodeType);
        Assert.AreEqual(NodeType.IdentifierList, ast.rightAst!.nodeType);
        Assert.AreEqual(NodeType.ExprList, ast.extendedOne!.nodeType);
        Assert.AreEqual(NodeType.ExprFuncCall, ast.extendedOne!.leftAst!.nodeType);

        Assert.AreEqual("some_table", ast.leftAst!.yytext);
    }

    [Test]
    public void TestParseSimpleInsert5()
    {
        NodeAst ast = SQLParserProcessor.Parse("INSERT INTO `some_table` (`id`, `z`) VALUES (STR_ID(\"507f1f77bcf86cd799439011\"), \"aaaa\")");

        Assert.AreEqual(NodeType.Insert, ast.nodeType);

        Assert.AreEqual(NodeType.Identifier, ast.leftAst!.nodeType);
        Assert.AreEqual(NodeType.IdentifierList, ast.rightAst!.nodeType);
        Assert.AreEqual(NodeType.ExprList, ast.extendedOne!.nodeType);
        Assert.AreEqual(NodeType.ExprFuncCall, ast.extendedOne!.leftAst!.nodeType);

        Assert.AreEqual("some_table", ast.leftAst!.yytext);
    }

    [Test]
    public void TestParseSimpleCreateTableOneField()
    {
        NodeAst ast = SQLParserProcessor.Parse("CREATE TABLE some_table ( id STRING )");

        Assert.AreEqual(NodeType.CreateTable, ast.nodeType);

        Assert.AreEqual(NodeType.Identifier, ast.leftAst!.nodeType);

        Assert.AreEqual("some_table", ast.leftAst!.yytext);
    }

    [Test]
    public void TestParseSimpleCreateTableOneField1()
    {
        NodeAst ast = SQLParserProcessor.Parse("CREATE TABLE some_table ( id OBJECT_ID )");

        Assert.AreEqual(NodeType.CreateTable, ast.nodeType);

        Assert.AreEqual(NodeType.Identifier, ast.leftAst!.nodeType);

        Assert.AreEqual("some_table", ast.leftAst!.yytext);
    }

    [Test]
    public void TestParseSimpleCreateTableOneField2()
    {
        NodeAst ast = SQLParserProcessor.Parse("CREATE TABLE some_table ( id OID )");

        Assert.AreEqual(NodeType.CreateTable, ast.nodeType);

        Assert.AreEqual(NodeType.Identifier, ast.leftAst!.nodeType);

        Assert.AreEqual("some_table", ast.leftAst!.yytext);
    }

    [Test]
    public void TestParseSimpleCreateTableTwoFields()
    {
        NodeAst ast = SQLParserProcessor.Parse("CREATE TABLE some_table ( id STRING, name STRING )");

        Assert.AreEqual(NodeType.CreateTable, ast.nodeType);

        Assert.AreEqual(NodeType.Identifier, ast.leftAst!.nodeType);

        Assert.AreEqual("some_table", ast.leftAst!.yytext);
    }

    [Test]
    public void TestParseSimpleCreateTableTwoFieldsNotNull()
    {
        NodeAst ast = SQLParserProcessor.Parse("CREATE TABLE some_table ( id STRING, name STRING NOT NULL )");

        Assert.AreEqual(NodeType.CreateTable, ast.nodeType);

        Assert.AreEqual(NodeType.Identifier, ast.leftAst!.nodeType);

        Assert.AreEqual("some_table", ast.leftAst!.yytext);
    }

    [Test]
    public void TestParseSimpleCreateTableTwoFieldsBothNotNull()
    {
        NodeAst ast = SQLParserProcessor.Parse("CREATE TABLE some_table ( id STRING NOT NULL, name STRING NOT NULL )");

        Assert.AreEqual(NodeType.CreateTable, ast.nodeType);

        Assert.AreEqual(NodeType.Identifier, ast.leftAst!.nodeType);

        Assert.AreEqual("some_table", ast.leftAst!.yytext);
    }

    [Test]
    public void TestParseSimpleCreateTableTwoFieldsBothNotNull2()
    {
        NodeAst ast = SQLParserProcessor.Parse("CREATE TABLE some_table ( id INT64 NOT NULL, name INT64 NOT NULL )");

        Assert.AreEqual(NodeType.CreateTable, ast.nodeType);

        Assert.AreEqual(NodeType.Identifier, ast.leftAst!.nodeType);

        Assert.AreEqual("some_table", ast.leftAst!.yytext);
    }

    [Test]
    public void TestParseSimpleCreateTableTwoFieldsBothNotNull3()
    {
        NodeAst ast = SQLParserProcessor.Parse("CREATE TABLE some_table (\nid INT64 NOT NULL,\nname INT64 NOT NULL, year INT64 )");

        Assert.AreEqual(NodeType.CreateTable, ast.nodeType);

        Assert.AreEqual(NodeType.Identifier, ast.leftAst!.nodeType);

        Assert.AreEqual("some_table", ast.leftAst!.yytext);
    }

    [Test]
    public void TestParseSimpleCreateTableTwoFieldsBothNotNull4()
    {
        NodeAst ast = SQLParserProcessor.Parse("CREATE TABLE some_table (\nid INT64 NOT NULL,\nname INT64 NOT NULL, year INT64 )");

        Assert.AreEqual(NodeType.CreateTable, ast.nodeType);

        Assert.AreEqual(NodeType.Identifier, ast.leftAst!.nodeType);

        Assert.AreEqual("some_table", ast.leftAst!.yytext);
    }

    [Test]
    public void TestParseSimpleCreateTableMultiConstraints()
    {
        NodeAst ast = SQLParserProcessor.Parse("CREATE TABLE some_table (\nid INT64 PRIMARY KEY NOT NULL,\nname INT64 UNIQUE NOT NULL, year INT64 NULL)");

        Assert.AreEqual(NodeType.CreateTable, ast.nodeType);

        Assert.AreEqual(NodeType.Identifier, ast.leftAst!.nodeType);

        Assert.AreEqual("some_table", ast.leftAst!.yytext);
    }

    [Test]
    public void TestParseSimpleCreateTableMultiConstraints2()
    {
        NodeAst ast = SQLParserProcessor.Parse("CREATE TABLE `some_table` (\n`id` INT64 PRIMARY KEY NOT NULL,\n`name` INT64 UNIQUE NOT NULL, `year` INT64 NULL)");

        Assert.AreEqual(NodeType.CreateTable, ast.nodeType);

        Assert.AreEqual(NodeType.Identifier, ast.leftAst!.nodeType);

        Assert.AreEqual("some_table", ast.leftAst!.yytext);
    }

    [Test]
    public void TestParseSimpleAlterTable()
    {
        NodeAst ast = SQLParserProcessor.Parse("ALTER TABLE some_table ADD COLUMN year INT64 NULL");

        Assert.AreEqual(NodeType.AlterTableAddColumn, ast.nodeType);

        Assert.AreEqual(NodeType.Identifier, ast.leftAst!.nodeType);

        Assert.AreEqual("some_table", ast.leftAst!.yytext);
    }

    [Test]
    public void TestParseSimpleAlterTable1()
    {
        NodeAst ast = SQLParserProcessor.Parse("ALTER TABLE `some_table` ADD COLUMN `year` INT64 NULL");

        Assert.AreEqual(NodeType.AlterTableAddColumn, ast.nodeType);

        Assert.AreEqual(NodeType.Identifier, ast.leftAst!.nodeType);

        Assert.AreEqual("some_table", ast.leftAst!.yytext);
    }

    [Test]
    public void TestParseSimpleAlterTable2()
    {
        NodeAst ast = SQLParserProcessor.Parse("ALTER TABLE some_table ADD COLUMN year INT64");

        Assert.AreEqual(NodeType.AlterTableAddColumn, ast.nodeType);

        Assert.AreEqual(NodeType.Identifier, ast.leftAst!.nodeType);

        Assert.AreEqual("some_table", ast.leftAst!.yytext);
    }

    [Test]
    public void TestParseSimpleAlterTable3()
    {
        NodeAst ast = SQLParserProcessor.Parse("ALTER TABLE some_table DROP COLUMN year");

        Assert.AreEqual(NodeType.AlterTableDropColumn, ast.nodeType);

        Assert.AreEqual(NodeType.Identifier, ast.leftAst!.nodeType);

        Assert.AreEqual("some_table", ast.leftAst!.yytext);
    }

    [Test]
    public void TestParseSimpleAlterTable4()
    {
        NodeAst ast = SQLParserProcessor.Parse("ALTER TABLE `some_table` DROP COLUMN `year`");

        Assert.AreEqual(NodeType.AlterTableDropColumn, ast.nodeType);

        Assert.AreEqual(NodeType.Identifier, ast.leftAst!.nodeType);

        Assert.AreEqual("some_table", ast.leftAst!.yytext);
    }
}<|MERGE_RESOLUTION|>--- conflicted
+++ resolved
@@ -253,7 +253,6 @@
         Assert.AreEqual(NodeType.Select, ast.nodeType);
         Assert.AreEqual(NodeType.IdentifierList, ast.leftAst!.nodeType);
         Assert.AreEqual(NodeType.Identifier, ast.rightAst!.nodeType);
-<<<<<<< HEAD
         Assert.AreEqual(NodeType.IdentifierList, ast.extendedTwo!.nodeType);
     }
 
@@ -277,8 +276,6 @@
         Assert.AreEqual(NodeType.IdentifierList, ast.leftAst!.nodeType);
         Assert.AreEqual(NodeType.Identifier, ast.rightAst!.nodeType);
         Assert.AreEqual(NodeType.SortDesc, ast.extendedTwo!.nodeType);
-=======
->>>>>>> 3d2735f4
     }
 
     [Test]
@@ -498,10 +495,7 @@
         Assert.AreEqual(NodeType.Update, ast.nodeType);
         Assert.AreEqual(NodeType.Identifier, ast.leftAst!.nodeType);
         Assert.AreEqual(NodeType.UpdateItem, ast.rightAst!.nodeType);
-<<<<<<< HEAD
-
-=======
->>>>>>> 3d2735f4
+
         Assert.AreEqual("some_table", ast.leftAst!.yytext);
     }
     [Test]
